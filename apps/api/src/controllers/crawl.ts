import { Request, Response } from "express";
import { WebScraperDataProvider } from "../../src/scraper/WebScraper";
import { billTeam } from "../../src/services/billing/credit_billing";
import { checkTeamCredits } from "../../src/services/billing/credit_billing";
import { authenticateUser } from "./auth";
import { RateLimiterMode } from "../../src/types";
import { addWebScraperJob } from "../../src/services/queue-jobs";
import { isUrlBlocked } from "../../src/scraper/WebScraper/utils/blocklist";
import { logCrawl } from "../../src/services/logging/crawl_log";
import { validateIdempotencyKey } from "../../src/services/idempotency/validate";
import { createIdempotencyKey } from "../../src/services/idempotency/create";
import { defaultCrawlPageOptions, defaultCrawlerOptions, defaultOrigin } from "../../src/lib/default-values";
<<<<<<< HEAD
import { v4 as uuidv4 } from "uuid";
=======
import { Logger } from "../../src/lib/logger";
>>>>>>> a75d6889

export async function crawlController(req: Request, res: Response) {
  try {
    const { success, team_id, error, status } = await authenticateUser(
      req,
      res,
      RateLimiterMode.Crawl
    );
    if (!success) {
      return res.status(status).json({ error });
    }

    if (req.headers["x-idempotency-key"]) {
      const isIdempotencyValid = await validateIdempotencyKey(req);
      if (!isIdempotencyValid) {
        return res.status(409).json({ error: "Idempotency key already used" });
      }
      try {
        createIdempotencyKey(req);
      } catch (error) {
        Logger.error(error);
        return res.status(500).json({ error: error.message });
      }
    }

    const { success: creditsCheckSuccess, message: creditsCheckMessage } =
      await checkTeamCredits(team_id, 1);
    if (!creditsCheckSuccess) {
      return res.status(402).json({ error: "Insufficient credits" });
    }

    const url = req.body.url;
    if (!url) {
      return res.status(400).json({ error: "Url is required" });
    }

    if (isUrlBlocked(url)) {
      return res
        .status(403)
        .json({
          error:
            "Firecrawl currently does not support social media scraping due to policy restrictions. We're actively working on building support for it.",
        });
    }

    const mode = req.body.mode ?? "crawl";

    const crawlerOptions = { ...defaultCrawlerOptions, ...req.body.crawlerOptions };
    const pageOptions = { ...defaultCrawlPageOptions, ...req.body.pageOptions };

    if (mode === "single_urls" && !url.includes(",")) { // NOTE: do we need this?
      try {
        const a = new WebScraperDataProvider();
        await a.setOptions({
          jobId: uuidv4(),
          mode: "single_urls",
          urls: [url],
          crawlerOptions: { ...crawlerOptions, returnOnlyUrls: true },
          pageOptions: pageOptions,
        });

        const docs = await a.getDocuments(false, (progress) => {
          job.progress({
            current: progress.current,
            total: progress.total,
            current_step: "SCRAPING",
            current_url: progress.currentDocumentUrl,
          });
        });
        return res.json({
          success: true,
          documents: docs,
        });
      } catch (error) {
        Logger.error(error);
        return res.status(500).json({ error: error.message });
      }
    }

    const job = await addWebScraperJob({
      url: url,
      mode: mode ?? "crawl", // fix for single urls not working
      crawlerOptions: crawlerOptions,
      team_id: team_id,
      pageOptions: pageOptions,
      origin: req.body.origin ?? defaultOrigin,
    });

    await logCrawl(job.id.toString(), team_id);

    res.json({ jobId: job.id });
  } catch (error) {
    Logger.error(error);
    return res.status(500).json({ error: error.message });
  }
}<|MERGE_RESOLUTION|>--- conflicted
+++ resolved
@@ -10,11 +10,8 @@
 import { validateIdempotencyKey } from "../../src/services/idempotency/validate";
 import { createIdempotencyKey } from "../../src/services/idempotency/create";
 import { defaultCrawlPageOptions, defaultCrawlerOptions, defaultOrigin } from "../../src/lib/default-values";
-<<<<<<< HEAD
 import { v4 as uuidv4 } from "uuid";
-=======
 import { Logger } from "../../src/lib/logger";
->>>>>>> a75d6889
 
 export async function crawlController(req: Request, res: Response) {
   try {
