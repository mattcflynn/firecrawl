import { configDotenv } from "dotenv";
import { Job } from "bullmq";
import * as Sentry from "@sentry/node";
import http from "http";
import https from "https";

import { logger as _logger } from "../../lib/logger";
import {
    concurrentJobDone,
    pushConcurrencyLimitActiveJob,
} from "../../lib/concurrency-limit";
import { addJobPriority, deleteJobPriority } from "../../lib/job-priority";
import { cacheableLookup } from "../../scraper/scrapeURL/lib/cacheableLookup";
import { v4 as uuidv4 } from "uuid";
import {
    addCrawlJob,
    addCrawlJobs,
    addCrawlJobDone,
    crawlToCrawler,
    finishCrawlKickoff,
    generateURLPermutations,
    getCrawl,
    lockURL,
    lockURLsIndividually,
    normalizeURL,
    saveCrawl,
    StoredCrawl
} from "../../lib/crawl-redis";
import { addScrapeJob, addScrapeJobs } from "../queue-jobs";
import { getJobPriority } from "../../lib/job-priority";
import { Document, scrapeOptions, TeamFlags } from "../../controllers/v2/types";
import { hasFormatOfType } from "../../lib/format-utils";
import { getACUCTeam } from "../../controllers/auth";
import { callWebhook } from "../webhook";
import { CustomError } from "../../lib/custom-error";
import { startWebScraperPipeline } from "../../main/runWebScraper";
import { CostTracking } from "../../lib/extract/extraction-service";
import { redisEvictConnection } from "../redis";
import { normalizeUrlOnlyHostname } from "../../lib/canonical-url";
import { isUrlBlocked } from "../../scraper/WebScraper/utils/blocklist";
import { BLOCKLISTED_URL_MESSAGE } from "../../lib/strings";
import { logJob } from "../logging/log_job";
import { generateURLSplits, queryIndexAtSplitLevel } from "../index";
import { WebCrawler } from "../../scraper/WebScraper/crawler";
import { calculateCreditsToBeBilled } from "../../lib/scrape-billing";
import { getBillingQueue } from "../queue-service";
import type { Logger } from "winston";
import { finishCrawlIfNeeded } from "./crawl-logic";
import { LangfuseExporter } from "langfuse-vercel";
import { getNodeAutoInstrumentations } from "@opentelemetry/auto-instrumentations-node";
import { NodeSDK } from "@opentelemetry/sdk-node";
<<<<<<< HEAD
import { ScrapeJobTimeoutError, TransportableError, UnknownError } from "../../lib/error";
import { serializeTransportableError } from "../../lib/error-serde";
=======
import { BatchSpanProcessor } from "@opentelemetry/sdk-trace-node";
import { OTLPTraceExporter } from "@opentelemetry/exporter-trace-otlp-grpc";
import { resourceFromAttributes } from "@opentelemetry/resources";
import { ATTR_SERVICE_NAME } from "@opentelemetry/semantic-conventions";
>>>>>>> 06a0198a

class RacedRedirectError extends Error {
    constructor() {
        super("Raced redirect error");
    }
}

const sleep = (ms: number) => new Promise((resolve) => setTimeout(resolve, ms));

configDotenv();

const jobLockExtendInterval =
    Number(process.env.JOB_LOCK_EXTEND_INTERVAL) || 10000;
const jobLockExtensionTime =
    Number(process.env.JOB_LOCK_EXTENSION_TIME) || 60000;

cacheableLookup.install(http.globalAgent);
cacheableLookup.install(https.globalAgent);

async function billScrapeJob(job: Job & { id: string }, document: Document | null, logger: Logger, costTracking: CostTracking, flags: TeamFlags) {
    let creditsToBeBilled: number | null = null;

    if (job.data.is_scrape !== true && !job.data.internalOptions?.bypassBilling) {
        creditsToBeBilled = await calculateCreditsToBeBilled(job.data.scrapeOptions, job.data.internalOptions, document, costTracking, flags);

        if (
            job.data.team_id !== process.env.BACKGROUND_INDEX_TEAM_ID! &&
            process.env.USE_DB_AUTHENTICATION === "true"
        ) {
            try {
                const billingJobId = uuidv4();
                logger.debug(
                    `Adding billing job to queue for team ${job.data.team_id}`,
                    {
                        billingJobId,
                        credits: creditsToBeBilled,
                        is_extract: false,
                    },
                );

                // Add directly to the billing queue - the billing worker will handle the rest
                await getBillingQueue().add(
                    "bill_team",
                    {
                        team_id: job.data.team_id,
                        subscription_id: undefined,
                        credits: creditsToBeBilled,
                        is_extract: false,
                        timestamp: new Date().toISOString(),
                        originating_job_id: job.id,
                    },
                    {
                        jobId: billingJobId,
                        priority: 10,
                    },
                );
                return creditsToBeBilled;
            } catch (error) {
                logger.error(
                    `Failed to add billing job to queue for team ${job.data.team_id} for ${creditsToBeBilled} credits`,
                    { error },
                );
                Sentry.captureException(error);
                return creditsToBeBilled;
            }
        }
    }

    return creditsToBeBilled;
}

async function processJob(job: Job & { id: string }) {
    const logger = _logger.child({
        module: "queue-worker",
        method: "processJob",
        jobId: job.id,
        scrapeId: job.id,
        crawlId: job.data?.crawl_id ?? undefined,
        teamId: job.data?.team_id ?? undefined,
        zeroDataRetention: job.data?.zeroDataRetention ?? false,
    });
    logger.info(`🐂 Worker taking job ${job.id}`, { url: job.data.url });
    const start = job.data.startTime ?? Date.now();
    const remainingTime = job.data.scrapeOptions.timeout ? (job.data.scrapeOptions.timeout - (Date.now() - start)) : undefined;

    const costTracking = new CostTracking();

    try {
        job.updateProgress({
            current: 1,
            total: 100,
            current_step: "SCRAPING",
            current_url: "",
        });

        if (remainingTime !== undefined && remainingTime < 0) {
            throw new ScrapeJobTimeoutError("Scrape timed out");
        }
        const signal = remainingTime ? AbortSignal.timeout(remainingTime) : undefined;

        if (job.data.crawl_id) {
            const sc = (await getCrawl(job.data.crawl_id)) as StoredCrawl;
            if (sc && sc.cancelled) {
                throw new Error("Parent crawl/batch scrape was cancelled");
            }
        }


        const pipeline = await Promise.race([
            startWebScraperPipeline({
                job,
                costTracking,
            }),
            ...(remainingTime !== undefined
                ? [
                    (async () => {
                        await sleep(remainingTime);
                        throw new ScrapeJobTimeoutError("Scrape timed out");
                    })(),
                ]
                : []),
        ]);

        try {
            signal?.throwIfAborted();
        } catch (e) {
            throw new ScrapeJobTimeoutError("Scrape timed out");
        }

        if (!pipeline.success) {
            throw pipeline.error;
        }

        const end = Date.now();
        const timeTakenInSeconds = (end - start) / 1000;

        const doc = pipeline.document;

        const rawHtml = doc.rawHtml ?? "";

        if (!hasFormatOfType(job.data.scrapeOptions.formats, "rawHtml")) {
            delete doc.rawHtml;
        }

        if (job.data.concurrencyLimited) {
            doc.warning =
                "This scrape job was throttled at your current concurrency limit. If you'd like to scrape faster, you can upgrade your plan." +
                (doc.warning ? " " + doc.warning : "");
        }

        const data = {
            success: true,
            result: {
                links: [
                    {
                        content: doc,
                        source: doc?.metadata?.sourceURL ?? doc?.metadata?.url ?? "",
                        id: job.id,
                    },
                ],
            },
            project_id: job.data.project_id,
            document: doc,
        };

        if (job.data.crawl_id) {
            const sc = (await getCrawl(job.data.crawl_id)) as StoredCrawl;

            if (
                doc.metadata.url !== undefined &&
                doc.metadata.sourceURL !== undefined &&
                normalizeURL(doc.metadata.url, sc) !==
                normalizeURL(doc.metadata.sourceURL, sc) &&
                job.data.crawlerOptions !== null // only on crawls, don't care on batch scrape
            ) {
                const crawler = crawlToCrawler(job.data.crawl_id, sc, (await getACUCTeam(job.data.team_id))?.flags ?? null);
                const filterResult = crawler.filterURL(doc.metadata.url, doc.metadata.sourceURL);
                if (!filterResult.allowed && !job.data.isCrawlSourceScrape) {
                    const reason = filterResult.denialReason || "Redirected target URL is not allowed by crawlOptions";
                    throw new Error(reason);
                }

                // Only re-set originUrl if it's different from the current hostname
                // This is only done on this condition to handle cross-domain redirects
                // If this would be done for non-crossdomain redirects, but also for e.g.
                // redirecting / -> /introduction (like our docs site does), it would
                // break crawling the entire site without allowBackwardsCrawling - mogery
                const isHostnameDifferent =
                    normalizeUrlOnlyHostname(doc.metadata.url) !==
                    normalizeUrlOnlyHostname(doc.metadata.sourceURL);
                if (job.data.isCrawlSourceScrape && isHostnameDifferent) {
                    // TODO: re-fetch sitemap for redirect target domain
                    sc.originUrl = doc.metadata.url;
                    await saveCrawl(job.data.crawl_id, sc);
                }

                if (isUrlBlocked(doc.metadata.url, (await getACUCTeam(job.data.team_id))?.flags ?? null)) {
                    throw new Error(BLOCKLISTED_URL_MESSAGE); // TODO: make this its own error type that is ignored by error tracking
                }

                const p1 = generateURLPermutations(normalizeURL(doc.metadata.url, sc));
                const p2 = generateURLPermutations(
                    normalizeURL(doc.metadata.sourceURL, sc),
                );

                if (JSON.stringify(p1) !== JSON.stringify(p2)) {
                    logger.debug(
                        "Was redirected, removing old URL and locking new URL...",
                        { oldUrl: doc.metadata.sourceURL, newUrl: doc.metadata.url },
                    );

                    // Prevent redirect target from being visited in the crawl again
                    // See lockURL
                    const x = await redisEvictConnection.sadd(
                        "crawl:" + job.data.crawl_id + ":visited",
                        ...p1.map((x) => x.href),
                    );
                    const lockRes = x === p1.length;

                    if (job.data.crawlerOptions !== null && !lockRes) {
                        throw new RacedRedirectError();
                    }
                }
            }

            if (job.data.crawlerOptions !== null) {
                if (!sc.cancelled) {
                    const crawler = crawlToCrawler(
                        job.data.crawl_id,
                        sc,
                        (await getACUCTeam(job.data.team_id))?.flags ?? null,
                        doc.metadata.url ?? doc.metadata.sourceURL ?? sc.originUrl!,
                        job.data.crawlerOptions,
                    );

                    const links = await crawler.filterLinks(
                        await crawler.extractLinksFromHTML(
                            rawHtml ?? "",
                            doc.metadata?.url ?? doc.metadata?.sourceURL ?? sc.originUrl!,
                        ),
                        Infinity,
                        sc.crawlerOptions?.maxDepth ?? 10,
                    );
                    logger.debug("Discovered " + links.links.length + " links...", {
                        linksLength: links.links.length,
                    });

                    for (const link of links.links) {
                        if (await lockURL(job.data.crawl_id, sc, link)) {
                            // This seems to work really welel
                            const jobPriority = await getJobPriority({
                                team_id: sc.team_id,
                                basePriority: job.data.crawl_id ? 20 : 10,
                            });
                            const jobId = uuidv4();

                            logger.debug(
                                "Determined job priority " +
                                jobPriority +
                                " for URL " +
                                JSON.stringify(link),
                                { jobPriority, url: link },
                            );

                            await addScrapeJob(
                                {
                                    url: link,
                                    mode: "single_urls",
                                    team_id: sc.team_id,
                                    scrapeOptions: scrapeOptions.parse(sc.scrapeOptions),
                                    internalOptions: sc.internalOptions,
                                    crawlerOptions: {
                                        ...sc.crawlerOptions,
                                        currentDiscoveryDepth:
                                            (job.data.crawlerOptions?.currentDiscoveryDepth ?? 0) + 1,
                                    },
                                    origin: job.data.origin,
                                    integration: job.data.integration,
                                    crawl_id: job.data.crawl_id,
                                    webhook: job.data.webhook,
                                    v1: job.data.v1,
                                    zeroDataRetention: job.data.zeroDataRetention,
                                },
                                {},
                                jobId,
                                jobPriority,
                            );

                            await addCrawlJob(job.data.crawl_id, jobId, logger);
                            logger.debug("Added job for URL " + JSON.stringify(link), {
                                jobPriority,
                                url: link,
                                newJobId: jobId,
                            });
                        } else {
                            // TODO: removed this, ok? too many 'not useful' logs (?) Mogery!
                            // logger.debug("Could not lock URL " + JSON.stringify(link), {
                            //   url: link,
                            // });
                        }
                    }

                    // Only run check after adding new jobs for discovery - mogery
                    if (job.data.isCrawlSourceScrape) {
                        const filterResult = await crawler.filterLinks(
                            [doc.metadata.url ?? doc.metadata.sourceURL!],
                            1,
                            sc.crawlerOptions?.maxDepth ?? 10,
                        );
                        if (filterResult.links.length === 0) {
                            const url = doc.metadata.url ?? doc.metadata.sourceURL!;
                            const reason = filterResult.denialReasons.get(url) || "Source URL is not allowed by crawl configuration";
                            throw new Error(reason);
                        }
                    }
                }
            }

            try {
                signal?.throwIfAborted();
            } catch (e) {
                throw new ScrapeJobTimeoutError("Scrape timed out");
            }

            const credits_billed = await billScrapeJob(job, doc, logger, costTracking, (await getACUCTeam(job.data.team_id))?.flags ?? null);

            doc.metadata.creditsUsed = credits_billed ?? undefined;

            logger.debug("Logging job to DB...");
            await logJob(
                {
                    job_id: job.id as string,
                    success: true,
                    num_docs: 1,
                    docs: [doc],
                    time_taken: timeTakenInSeconds,
                    team_id: job.data.team_id,
                    mode: job.data.mode,
                    url: job.data.url,
                    crawlerOptions: sc.crawlerOptions,
                    scrapeOptions: job.data.scrapeOptions,
                    origin: job.data.origin,
                    integration: job.data.integration,
                    crawl_id: job.data.crawl_id,
                    cost_tracking: costTracking,
                    pdf_num_pages: doc.metadata.numPages,
                    credits_billed,
                    change_tracking_tag: hasFormatOfType(job.data.scrapeOptions.formats, "changeTracking")?.tag ?? null,
                    zeroDataRetention: job.data.zeroDataRetention,
                },
                true,
                job.data.internalOptions?.bypassBilling ?? false,
            );

            if (job.data.webhook && job.data.mode !== "crawl" && job.data.v1) {
                logger.debug("Calling webhook with success...", {
                    webhook: job.data.webhook,
                });
                callWebhook({
                    teamId: job.data.team_id,
                    crawlId: job.data.crawl_id,
                    scrapeId: job.id,
                    data,
                    webhook: job.data.webhook,
                    v1: job.data.v1,
                    eventType: job.data.crawlerOptions !== null ? "crawl.page" : "batch_scrape.page",
                });
            }

            logger.debug("Declaring job as done...");
            await addCrawlJobDone(job.data.crawl_id, job.id, true, logger);

            await finishCrawlIfNeeded(job, sc);
        } else {
            try {
                signal?.throwIfAborted();
            } catch (e) {
                throw new ScrapeJobTimeoutError("Scrape timed out");
            }

            const credits_billed = await billScrapeJob(job, doc, logger, costTracking, (await getACUCTeam(job.data.team_id))?.flags ?? null);

            doc.metadata.creditsUsed = credits_billed ?? undefined;

            await logJob({
                job_id: job.id,
                success: true,
                message: "Scrape completed",
                num_docs: 1,
                docs: [doc],
                time_taken: timeTakenInSeconds,
                team_id: job.data.team_id,
                mode: "scrape",
                url: job.data.url,
                scrapeOptions: job.data.scrapeOptions,
                origin: job.data.origin,
                integration: job.data.integration,
                num_tokens: 0, // TODO: fix
                cost_tracking: costTracking,
                pdf_num_pages: doc.metadata.numPages,
                credits_billed,
                change_tracking_tag: hasFormatOfType(job.data.scrapeOptions.formats, "changeTracking")?.tag ?? null,
                zeroDataRetention: job.data.zeroDataRetention,
            }, false, job.data.internalOptions?.bypassBilling ?? false);
        }

        logger.info(`🐂 Job done ${job.id}`);
        return data;
    } catch (error) {
        if (job.data.crawl_id) {
            const sc = (await getCrawl(job.data.crawl_id)) as StoredCrawl;

            logger.debug("Declaring job as done...");
            await addCrawlJobDone(job.data.crawl_id, job.id, false, logger);
            await redisEvictConnection.srem(
                "crawl:" + job.data.crawl_id + ":visited_unique",
                normalizeURL(job.data.url, sc),
            );

            await finishCrawlIfNeeded(job, sc);
        }

        const isEarlyTimeout =
            error instanceof ScrapeJobTimeoutError;
        const isCancelled =
            error instanceof Error &&
            error.message === "Parent crawl/batch scrape was cancelled";

        if (isEarlyTimeout) {
            logger.error(`🐂 Job timed out ${job.id}`);
        } else if (error instanceof RacedRedirectError) {
            logger.warn(`🐂 Job got redirect raced ${job.id}, silently failing`);
        } else if (isCancelled) {
            logger.warn(`🐂 Job got cancelled, silently failing`);
        } else {
            logger.error(`🐂 Job errored ${job.id} - ${error}`, { error });

            Sentry.captureException(error, {
                data: {
                    job: job.id,
                },
            });

            if (error instanceof CustomError) {
                // Here we handle the error, then save the failed job
                logger.error(error.message); // or any other error handling
            }
            logger.error(error);
            if (error.stack) {
                logger.error(error.stack);
            }
        }

        const data = {
            success: false,
            document: null,
            project_id: job.data.project_id,
            error:
                error instanceof Error
                    ? error
                    : typeof error === "string"
                        ? new Error(error)
                        : new Error(JSON.stringify(error)),
        };

        if (!job.data.v1 && (job.data.mode === "crawl" || job.data.crawl_id)) {
            callWebhook({
                teamId: job.data.team_id,
                crawlId: job.data.crawl_id ?? (job.id as string),
                scrapeId: job.id,
                data,
                webhook: job.data.webhook,
                v1: job.data.v1,
                eventType: job.data.crawlerOptions !== null ? "crawl.page" : "batch_scrape.page",
            });
        }

        const end = Date.now();
        const timeTakenInSeconds = (end - start) / 1000;

        const credits_billed = await billScrapeJob(job, null, logger, costTracking, (await getACUCTeam(job.data.team_id))?.flags ?? null);

        logger.debug("Logging job to DB...");
        await logJob(
            {
                job_id: job.id as string,
                success: false,
                message:
                    typeof error === "string"
                        ? error
                        : (error.message ??
                            "Something went wrong... Contact help@mendable.ai"),
                num_docs: 0,
                docs: [],
                time_taken: timeTakenInSeconds,
                team_id: job.data.team_id,
                mode: job.data.mode,
                url: job.data.url,
                crawlerOptions: job.data.crawlerOptions,
                scrapeOptions: job.data.scrapeOptions,
                origin: job.data.origin,
                integration: job.data.integration,
                crawl_id: job.data.crawl_id,
                cost_tracking: costTracking,
                credits_billed,
                zeroDataRetention: job.data.zeroDataRetention,
            },
            true,
            job.data.internalOptions?.bypassBilling ?? false,
        );
        return data;
    }
}

async function kickoffGetIndexLinks(sc: StoredCrawl, crawler: WebCrawler, url: string) {
    if (sc.crawlerOptions.ignoreSitemap) {
        return [];
    }

    const trimmedURL = new URL(url);
    trimmedURL.search = "";

    const index = await queryIndexAtSplitLevel(
        sc.crawlerOptions.allowBackwardCrawling ? generateURLSplits(trimmedURL.href)[0] : trimmedURL.href,
        sc.crawlerOptions.limit ?? 10000,
    );

    const validIndexLinksResult = await crawler.filterLinks(
        index.filter(x => crawler.filterURL(x, trimmedURL.href).allowed),
        sc.crawlerOptions.limit ?? 10000,
        sc.crawlerOptions.maxDepth ?? 10,
        false,
    );
    const validIndexLinks = validIndexLinksResult.links;

    return validIndexLinks;
}

async function processKickoffJob(job: Job & { id: string }) {
    const logger = _logger.child({
        module: "queue-worker",
        method: "processKickoffJob",
        jobId: job.id,
        scrapeId: job.id,
        crawlId: job.data?.crawl_id ?? undefined,
        teamId: job.data?.team_id ?? undefined,
        zeroDataRetention: job.data.zeroDataRetention ?? false,
    });

    try {
        const sc = (await getCrawl(job.data.crawl_id)) as StoredCrawl;
        const crawler = crawlToCrawler(job.data.crawl_id, sc, (await getACUCTeam(job.data.team_id))?.flags ?? null);

        logger.debug("Locking URL...");
        await lockURL(job.data.crawl_id, sc, job.data.url);
        const jobId = uuidv4();
        logger.debug("Adding scrape job to Redis...", { jobId });
        await addScrapeJob(
            {
                url: job.data.url,
                mode: "single_urls",
                team_id: job.data.team_id,
                crawlerOptions: job.data.crawlerOptions,
                scrapeOptions: scrapeOptions.parse(job.data.scrapeOptions),
                internalOptions: sc.internalOptions,
                origin: job.data.origin,
                integration: job.data.integration,
                crawl_id: job.data.crawl_id,
                webhook: job.data.webhook,
                v1: job.data.v1,
                isCrawlSourceScrape: true,
                zeroDataRetention: job.data.zeroDataRetention,
            },
            {
                priority: 15,
            },
            jobId,
        );
        logger.debug("Adding scrape job to BullMQ...", { jobId });
        await addCrawlJob(job.data.crawl_id, jobId, logger);

        if (job.data.webhook) {
            logger.debug("Calling webhook with crawl.started...", {
                webhook: job.data.webhook,
            });
            callWebhook({
                teamId: job.data.team_id,
                crawlId: job.data.crawl_id,
                data: null,
                webhook: job.data.webhook,
                v1: job.data.v1,
                eventType: "crawl.started",
            });
        }

        const sitemap = sc.crawlerOptions.ignoreSitemap
            ? 0
            : await crawler.tryGetSitemap(async (urls) => {
                if (urls.length === 0) return;

                logger.debug("Using sitemap chunk of length " + urls.length, {
                    sitemapLength: urls.length,
                });

                let jobPriority = await getJobPriority({
                    team_id: job.data.team_id,
                    basePriority: 21,
                });
                logger.debug("Using job priority " + jobPriority, { jobPriority });

                const jobs = urls.map((url) => {
                    const uuid = uuidv4();
                    return {
                        name: uuid,
                        data: {
                            url,
                            mode: "single_urls" as const,
                            team_id: job.data.team_id,
                            crawlerOptions: job.data.crawlerOptions,
                            scrapeOptions: job.data.scrapeOptions,
                            internalOptions: sc.internalOptions,
                            origin: job.data.origin,
                            integration: job.data.integration,
                            crawl_id: job.data.crawl_id,
                            sitemapped: true,
                            webhook: job.data.webhook,
                            v1: job.data.v1,
                            zeroDataRetention: job.data.zeroDataRetention,
                        },
                        opts: {
                            jobId: uuid,
                            priority: 20,
                        },
                    };
                });

                logger.debug("Locking URLs...");
                const lockedIds = await lockURLsIndividually(
                    job.data.crawl_id,
                    sc,
                    jobs.map((x) => ({ id: x.opts.jobId, url: x.data.url })),
                );
                const lockedJobs = jobs.filter((x) =>
                    lockedIds.find((y) => y.id === x.opts.jobId),
                );
                logger.debug("Adding scrape jobs to Redis...");
                await addCrawlJobs(
                    job.data.crawl_id,
                    lockedJobs.map((x) => x.opts.jobId),
                    logger,
                );
                logger.debug("Adding scrape jobs to BullMQ...");
                await addScrapeJobs(lockedJobs);
            });

        if (sitemap === 0) {
            logger.debug("Sitemap not found or ignored.", {
                ignoreSitemap: sc.crawlerOptions.ignoreSitemap,
            });
        }

        const indexLinks = await kickoffGetIndexLinks(sc, crawler, job.data.url);

        if (indexLinks.length > 0) {
            logger.debug("Using index links of length " + indexLinks.length, {
                indexLinksLength: indexLinks.length,
            });

            let jobPriority = await getJobPriority({
                team_id: job.data.team_id,
                basePriority: 21,
            });
            logger.debug("Using job priority " + jobPriority, { jobPriority });

            const jobs = indexLinks.map((url) => {
                const uuid = uuidv4();
                return {
                    name: uuid,
                    data: {
                        url,
                        mode: "single_urls" as const,
                        team_id: job.data.team_id,
                        crawlerOptions: job.data.crawlerOptions,
                        scrapeOptions: job.data.scrapeOptions,
                        internalOptions: sc.internalOptions,
                        origin: job.data.origin,
                        integration: job.data.integration,
                        crawl_id: job.data.crawl_id,
                        sitemapped: true,
                        webhook: job.data.webhook,
                        v1: job.data.v1,
                        zeroDataRetention: job.data.zeroDataRetention,
                    },
                    opts: {
                        jobId: uuid,
                        priority: 20,
                    },
                };
            });

            logger.debug("Locking URLs...");
            const lockedIds = await lockURLsIndividually(
                job.data.crawl_id,
                sc,
                jobs.map((x) => ({ id: x.opts.jobId, url: x.data.url })),
            );
            const lockedJobs = jobs.filter((x) =>
                lockedIds.find((y) => y.id === x.opts.jobId),
            );
            logger.debug("Adding scrape jobs to Redis...");
            await addCrawlJobs(
                job.data.crawl_id,
                lockedJobs.map((x) => x.opts.jobId),
                logger,
            );
            logger.debug("Adding scrape jobs to BullMQ...");
            await addScrapeJobs(lockedJobs);
        }

        logger.debug("Done queueing jobs!");

        await finishCrawlKickoff(job.data.crawl_id);
        await finishCrawlIfNeeded(job, sc);

        return { success: true };
    } catch (error) {
        logger.error("An error occurred!", { error });
        await finishCrawlKickoff(job.data.crawl_id);
        const sc = (await getCrawl(job.data.crawl_id)) as StoredCrawl;
        if (sc) {
            await finishCrawlIfNeeded(job, sc);
        }
        return { success: false, error };
    }
}

export const processJobInternal = async (job: Job & { id: string }) => {
    const logger = _logger.child({
        module: "queue-worker",
        method: "processJobInternal",
        jobId: job.id,
        scrapeId: job.id,
        crawlId: job.data?.crawl_id ?? undefined,
        zeroDataRetention: job.data?.zeroDataRetention ?? false,
    });
    
    try {
        try {
            let extendLockInterval: NodeJS.Timeout | null = null;
            if (job.data?.mode !== "kickoff" && job.data?.team_id) {
                extendLockInterval = setInterval(async () => {
                    await pushConcurrencyLimitActiveJob(job.data.team_id, job.id, 60 * 1000); // 60s lock renew, just like in the queue
                }, jobLockExtendInterval);
            }

            await addJobPriority(job.data.team_id, job.id);
            try {
                if (job.data?.mode === "kickoff") {
                    const result = await processKickoffJob(job);
                    if (result.success) {
                        return null;
                    } else {
                        throw (result as any).error;
                    }
                } else {
                    const result = await processJob(job);
                    if (result.success) {
                        try {
                            if (
                                process.env.USE_DB_AUTHENTICATION === "true" &&
                                (job.data.crawl_id || process.env.GCS_BUCKET_NAME)
                            ) {
                                logger.debug(
                                    "Job succeeded -- putting null in Redis",
                                );
                                return null;
                            } else {
                                logger.debug("Job succeeded -- putting result in Redis");
                                return result.document;
                            }
                        } catch (e) { }
                    } else {
                        throw (result as any).error;
                    }
                }
            } finally {
                await deleteJobPriority(job.data.team_id, job.id);
                if (extendLockInterval) {
                    clearInterval(extendLockInterval);
                }
            }
        } finally {
            await concurrentJobDone(job);
        }
    } catch (error) {
        logger.debug("Job failed", { error });
        Sentry.captureException(error);
        if (error instanceof TransportableError) {
            throw new Error(serializeTransportableError(error));
        } else {
            throw new Error(serializeTransportableError(new UnknownError(error)));
        }
    }
};

const shouldOtel = process.env.LANGFUSE_PUBLIC_KEY || process.env.OTEL_EXPORTER_OTLP_ENDPOINT;
const otelSdk = shouldOtel ? new NodeSDK({
    resource: resourceFromAttributes({
        [ATTR_SERVICE_NAME]: "firecrawl-worker-scrape",
    }),
    spanProcessors: [
        ...(process.env.LANGFUSE_PUBLIC_KEY ? [new BatchSpanProcessor(new LangfuseExporter())] : []),
        ...(process.env.OTEL_EXPORTER_OTLP_ENDPOINT ? [new BatchSpanProcessor(new OTLPTraceExporter({
            url: process.env.OTEL_EXPORTER_OTLP_ENDPOINT,
        }))] : []),
    ],
    instrumentations: [getNodeAutoInstrumentations()],
}) : null;
    
if (otelSdk) {   
    otelSdk.start();
}

module.exports = processJobInternal;

const exitHandler = () => {
    if (otelSdk) {
        otelSdk.shutdown().then(() => {
            _logger.debug("OTEL shutdown");
            process.exit(0);
        });
    }
}

process.on("SIGINT", exitHandler);
process.on("SIGTERM", exitHandler);
process.on("exit", exitHandler);<|MERGE_RESOLUTION|>--- conflicted
+++ resolved
@@ -49,15 +49,12 @@
 import { LangfuseExporter } from "langfuse-vercel";
 import { getNodeAutoInstrumentations } from "@opentelemetry/auto-instrumentations-node";
 import { NodeSDK } from "@opentelemetry/sdk-node";
-<<<<<<< HEAD
 import { ScrapeJobTimeoutError, TransportableError, UnknownError } from "../../lib/error";
 import { serializeTransportableError } from "../../lib/error-serde";
-=======
 import { BatchSpanProcessor } from "@opentelemetry/sdk-trace-node";
 import { OTLPTraceExporter } from "@opentelemetry/exporter-trace-otlp-grpc";
 import { resourceFromAttributes } from "@opentelemetry/resources";
 import { ATTR_SERVICE_NAME } from "@opentelemetry/semantic-conventions";
->>>>>>> 06a0198a
 
 class RacedRedirectError extends Error {
     constructor() {
@@ -803,7 +800,7 @@
         crawlId: job.data?.crawl_id ?? undefined,
         zeroDataRetention: job.data?.zeroDataRetention ?? false,
     });
-    
+
     try {
         try {
             let extendLockInterval: NodeJS.Timeout | null = null;
@@ -876,8 +873,8 @@
     ],
     instrumentations: [getNodeAutoInstrumentations()],
 }) : null;
-    
-if (otelSdk) {   
+
+if (otelSdk) {
     otelSdk.start();
 }
 
