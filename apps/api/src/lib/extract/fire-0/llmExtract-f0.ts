import { encoding_for_model } from "@dqbd/tiktoken";
import { TiktokenModel } from "@dqbd/tiktoken";
import {
  Document,
  ExtractOptions,
  TokenUsage,
} from "../../../controllers/v1/types";
import { Logger } from "winston";
import { logger } from "../../../lib/logger";
import { modelPrices } from "../../../lib/extract/usage/model-prices";
import { generateObject, generateText, LanguageModel } from 'ai';
import { jsonSchema } from 'ai';
import { getModel } from "../../../lib/generic-ai";
import { z } from "zod";
import { EngineResultsTracker, Meta } from "../../../scraper/scrapeURL";

// Get max tokens from model prices
const getModelLimits_F0 = (model: string) => {
  const modelConfig = modelPrices[model];
  if (!modelConfig) {
    // Default fallback values
    return {
      maxInputTokens: 8192,
      maxOutputTokens: 4096,
      maxTokens: 12288,
    };
  }
  return {
    maxInputTokens: modelConfig.max_input_tokens || modelConfig.max_tokens,
    maxOutputTokens: modelConfig.max_output_tokens || modelConfig.max_tokens,
    maxTokens: modelConfig.max_tokens,
  };
};

export class LLMRefusalError extends Error {
  public refusal: string;
  public results: EngineResultsTracker | undefined;

  constructor(refusal: string) {
    super("LLM refused to extract the website's content");
    this.refusal = refusal;
  }
}

function normalizeSchema(x: any): any {
  if (typeof x !== "object" || x === null) return x;

  if (x["$defs"] !== null && typeof x["$defs"] === "object") {
    x["$defs"] = Object.fromEntries(
      Object.entries(x["$defs"]).map(([name, schema]) => [
        name,
        normalizeSchema(schema),
      ]),
    );
  }

  if (x && x.anyOf) {
    x.anyOf = x.anyOf.map((x) => normalizeSchema(x));
  }

  if (x && x.oneOf) {
    x.oneOf = x.oneOf.map((x) => normalizeSchema(x));
  }

  if (x && x.allOf) {
    x.allOf = x.allOf.map((x) => normalizeSchema(x));
  }

  if (x && x.not) {
    x.not = normalizeSchema(x.not);
  }

  if (x && x.type === "object") {
    return {
      ...x,
      properties: Object.fromEntries(
        Object.entries(x.properties || {}).map(([k, v]) => [k, normalizeSchema(v)]),
      ),
      required: Object.keys(x.properties || {}),
      additionalProperties: false,
    };
  } else if (x && x.type === "array") {
    return {
      ...x,
      items: normalizeSchema(x.items),
    };
  } else {
    return x;
  }
}



interface TrimResult {
  text: string;
  numTokens: number;
  warning?: string;
}

export function trimToTokenLimit_F0(text: string, maxTokens: number, modelId: string="gpt-4o", previousWarning?: string): TrimResult {
  try {
    const encoder = encoding_for_model(modelId as TiktokenModel);
    try {
      const tokens = encoder.encode(text);
      const numTokens = tokens.length;
      
      if (numTokens <= maxTokens) {
        return { text, numTokens };
      }

      const modifier = 3;
      // Start with 3 chars per token estimation
      let currentText = text.slice(0, Math.floor(maxTokens * modifier) - 1);
      
      // Keep trimming until we're under the token limit
      while (true) {
        const currentTokens = encoder.encode(currentText);
        if (currentTokens.length <= maxTokens) {
          const warning = `The extraction content would have used more tokens (${numTokens}) than the maximum we allow (${maxTokens}). -- the input has been automatically trimmed.`;
          return {
            text: currentText,
            numTokens: currentTokens.length,
            warning: previousWarning ? `${warning} ${previousWarning}` : warning
          };
        }
        const overflow = currentTokens.length * modifier - maxTokens - 1;
        // If still over limit, remove another chunk
        currentText = currentText.slice(0, Math.floor(currentText.length - overflow));
      }

    } catch (e) {
      throw e;
    } finally {
      encoder.free();
    }
  } catch (error) {
    // Fallback to a more conservative character-based approach
    const estimatedCharsPerToken = 2.8;
    const safeLength = maxTokens * estimatedCharsPerToken;
    const trimmedText = text.slice(0, Math.floor(safeLength));
    
    const warning = `Failed to derive number of LLM tokens the extraction might use -- the input has been automatically trimmed to the maximum number of tokens (${maxTokens}) we support.`;
    
    return {
      text: trimmedText,
      numTokens: maxTokens, // We assume we hit the max in this fallback case
      warning: previousWarning ? `${warning} ${previousWarning}` : warning
    };
  }
}

export async function generateCompletions_F0({
  logger,
  options,
  markdown,
  previousWarning,
  isExtractEndpoint,
  model = getModel("gpt-4o-mini"),
  mode = "object",
  metadata,
}: {
  model?: LanguageModel; 
  logger: Logger;
  options: ExtractOptions;
  markdown?: string;
  previousWarning?: string;
  isExtractEndpoint?: boolean;
  mode?: "object" | "no-object";
  metadata: { teamId: string, functionId?: string, extractId?: string, scrapeId?: string };
}): Promise<{
  extract: any;
  numTokens: number;
  warning: string | undefined;
  totalUsage: TokenUsage;
  model: string;
}> {
  let extract: any;
  let warning: string | undefined;

  if (markdown === undefined) {
    throw new Error("document.markdown is undefined -- this is unexpected");
  }

  const { maxInputTokens, maxOutputTokens } = getModelLimits_F0(model.modelId);
  // Calculate 80% of max input tokens (for content)
  const maxTokensSafe = Math.floor(maxInputTokens * 0.8);

  // Use the new trimming function
  const { text: trimmedMarkdown, numTokens, warning: trimWarning } = trimToTokenLimit_F0(
    markdown,
    maxTokensSafe,
    model.modelId,
    previousWarning
  );

  markdown = trimmedMarkdown;
  warning = trimWarning;

  try {
    const prompt = options.prompt !== undefined
      ? `Transform the following content into structured JSON output based on the provided schema and this user request: ${options.prompt}. If schema is provided, strictly follow it.\n\n${markdown}`
      : `Transform the following content into structured JSON output based on the provided schema if any.\n\n${markdown}`;

    if (mode === "no-object") {
      const result = await generateText({
        model: model,
        prompt: options.prompt + (markdown ? `\n\nData:${markdown}` : ""),
        temperature: options.temperature ?? 0,
        system: options.systemPrompt,
        providerOptions: {
          google: {
            labels: {
              functionId: metadata.functionId ?? "unspecified",
              extractId: metadata.extractId ?? "unspecified",
              scrapeId: metadata.scrapeId ?? "unspecified",
              teamId: metadata.teamId,
            }
          }
        },
        experimental_telemetry: {
          isEnabled: true,
          functionId: metadata.functionId,
          metadata: {
            teamId: metadata.teamId,
            ...(metadata.extractId ? { langfuseTraceId: "extract:" + metadata.extractId, extractId: metadata.extractId } : {}),
            ...(metadata.scrapeId ? { langfuseTraceId: "scrape:" + metadata.scrapeId, scrapeId: metadata.scrapeId } : {}),
          }
        }
      });

      extract = result.text;
      
      return {
        extract,
        warning,
        numTokens,
        totalUsage: {
          promptTokens: numTokens,
          completionTokens: result.usage?.completionTokens ?? 0,
          totalTokens: numTokens + (result.usage?.completionTokens ?? 0),
        },
        model: model.modelId,
      };
    }

    let schema = options.schema;
    // Normalize the bad json schema users write (mogery)
    if (schema && !(schema instanceof z.ZodType)) {
      // let schema = options.schema;
      if (schema) {
        schema = removeDefaultProperty_F0(schema);
      }

      if (schema && schema.type === "array") {
        schema = {
          type: "object",
          properties: {
            items: options.schema,
          },
          required: ["items"],
          additionalProperties: false,
        };
      } else if (schema && typeof schema === "object" && !schema.type) {
        schema = {
          type: "object",
          properties: Object.fromEntries(
            Object.entries(schema).map(([key, value]) => {
              return [key, removeDefaultProperty_F0(value)];
            }),
          ),
          required: Object.keys(schema),
          additionalProperties: false,
        };
      }

      schema = normalizeSchema(schema);
    }

    const repairConfig = {
      experimental_repairText: async ({ text, error }) => {
        // AI may output a markdown JSON code block. Remove it - mogery
        if (typeof text === "string" && text.trim().startsWith("```")) {
          if (text.trim().startsWith("```json")) {
            text = text.trim().slice("```json".length).trim();
          } else {
            text = text.trim().slice("```".length).trim();
          }

          if (text.trim().endsWith("```")) {
            text = text.trim().slice(0, -"```".length).trim();
          }

          // If this fixes the JSON, just return it. If not, continue - mogery
          try {
            JSON.parse(text);
            return text;
          } catch (_) {}
        }

        const { text: fixedText } = await generateText({
          model: model,
          prompt: `Fix this JSON that had the following error: ${error}\n\nOriginal text:\n${text}\n\nReturn only the fixed JSON, no explanation.`,
          system: "You are a JSON repair expert. Your only job is to fix malformed JSON and return valid JSON that matches the original structure and intent as closely as possible. Do not include any explanation or commentary - only return the fixed JSON. Do not return it in a Markdown code block, just plain JSON.",
          providerOptions: {
            google: {
              labels: {
                functionId: metadata.functionId ?? "unspecified",
                extractId: metadata.extractId ?? "unspecified",
                scrapeId: metadata.scrapeId ?? "unspecified",
                teamId: metadata.teamId,
              }
            }
          },
          experimental_telemetry: {
            isEnabled: true,
            functionId: metadata.functionId,
            metadata: {
              teamId: metadata.teamId,
              ...(metadata.extractId ? { langfuseTraceId: "extract:" + metadata.extractId, extractId: metadata.extractId } : {}),
              ...(metadata.scrapeId ? { langfuseTraceId: "scrape:" + metadata.scrapeId, scrapeId: metadata.scrapeId } : {}),
            }
          }
        });
        return fixedText;
      }
    };

    const generateObjectConfig = {
      model: model,
      prompt: prompt,
      temperature: options.temperature ?? 0,
      system: options.systemPrompt,
      ...(schema && { schema: schema instanceof z.ZodType ? schema : jsonSchema(schema) }),
      ...(!schema && { output: 'no-schema' as const }),
      ...repairConfig,
      ...(!schema && {
        onError: (error: Error) => {
          console.error(error);
        }
      }),
      providerOptions: {
        google: {
          labels: {
            functionId: metadata.functionId ?? "unspecified",
            extractId: metadata.extractId ?? "unspecified",
            scrapeId: metadata.scrapeId ?? "unspecified",
            teamId: metadata.teamId,
          }
        }
      },
      experimental_telemetry: {
        isEnabled: true,
        functionId: metadata.functionId,
        metadata: {
          teamId: metadata.teamId,
          ...(metadata.extractId ? { langfuseTraceId: "extract:" + metadata.extractId, extractId: metadata.extractId } : {}),
          ...(metadata.scrapeId ? { langfuseTraceId: "scrape:" + metadata.scrapeId, scrapeId: metadata.scrapeId } : {}),
        }
      }
    } satisfies Parameters<typeof generateObject>[0];

    const result = await generateObject(generateObjectConfig);
    extract = result.object;

    // If the users actually wants the items object, they can specify it as 'required' in the schema
    // otherwise, we just return the items array
    if (
      options.schema &&
      options.schema.type === "array" &&
      !schema?.required?.includes("items")
    ) {
      extract = extract?.items;
    }

    // Since generateObject doesn't provide token usage, we'll estimate it
    const promptTokens = numTokens;
    const completionTokens = result?.usage?.completionTokens ?? 0;

    return {
      extract,
      warning,
      numTokens,
      totalUsage: {
        promptTokens,
        completionTokens,
        totalTokens: promptTokens + completionTokens,
      },
      model: model.modelId,
    };
  } catch (error) {
    if (error.message?.includes('refused')) {
      throw new LLMRefusalError(error.message);
    }
    throw error;
  }
}

<<<<<<< HEAD
=======
export async function performLLMExtract(
  meta: Meta,
  document: Document,
): Promise<Document> {
  if (meta.options.formats.includes("extract")) {
    meta.internalOptions.abort?.throwIfAborted();
    const { extract, warning } = await generateCompletions_F0({
      logger: meta.logger.child({
        method: "performLLMExtract/generateCompletions",
      }),
      options: meta.options.extract!,
      markdown: document.markdown,
      previousWarning: document.warning,
      metadata: { teamId: meta.internalOptions.teamId, functionId: "performLLMExtract", scrapeId: meta.id },
    });

    if (meta.options.formats.includes("json")) {
      document.json = extract;
    } else {
      document.extract = extract;
    }
    document.warning = warning;
  }

  return document;
}

>>>>>>> 2b3b871f
export function removeDefaultProperty_F0(schema: any): any {
  if (typeof schema !== "object" || schema === null) return schema;

  const rest = { ...schema };
  
  // unsupported global keys
  delete rest.default;

  // unsupported object keys
  delete rest.patternProperties;
  delete rest.unevaluatedProperties;
  delete rest.propertyNames;
  delete rest.minProperties;
  delete rest.maxProperties;

  // unsupported string keys
  delete rest.minLength;
  delete rest.maxLength;
  delete rest.pattern;
  delete rest.format;

  // unsupported number keys
  delete rest.minimum;
  delete rest.maximum;
  delete rest.multipleOf;

  // unsupported array keys
  delete rest.unevaluatedItems;
  delete rest.contains;
  delete rest.minContains;
  delete rest.maxContains;
  delete rest.minItems;
  delete rest.maxItems;
  delete rest.uniqueItems;

  for (const key in rest) {
    if (Array.isArray(rest[key])) {
      rest[key] = rest[key].map((item: any) => removeDefaultProperty_F0(item));
    } else if (typeof rest[key] === "object" && rest[key] !== null) {
      rest[key] = removeDefaultProperty_F0(rest[key]);
    }
  }

  return rest;
}

export async function generateSchemaFromPrompt_F0(prompt: string, metadata: { teamId: string, functionId?: string, extractId?: string }): Promise<any> {
  const model = getModel("gpt-4o");
  const temperatures = [0, 0.1, 0.3]; // Different temperatures to try
  let lastError: Error | null = null;

  for (const temp of temperatures) {
    try {
      const { extract } = await generateCompletions_F0({
        logger: logger.child({
          method: "generateSchemaFromPrompt/generateCompletions",
        }),
        model: model,
        options: {
          mode: "llm",
          systemPrompt: `You are a schema generator for a web scraping system. Generate a JSON schema based on the user's prompt.
Consider:
1. The type of data being requested
2. Required fields vs optional fields
3. Appropriate data types for each field
4. Nested objects and arrays where appropriate

Valid JSON schema, has to be simple. No crazy properties. OpenAI has to support it.
Supported types
The following types are supported for Structured Outputs:

String
Number
Boolean
Integer
Object
Array
Enum
anyOf

Formats are not supported. Min/max are not supported. Anything beyond the above is not supported. Keep it simple with types and descriptions.
Optionals are not supported.
DO NOT USE FORMATS.
Keep it simple. Don't create too many properties, just the ones that are needed. Don't invent properties.
Return a valid JSON schema object with properties that would capture the information requested in the prompt.`,
          prompt: `Generate a JSON schema for extracting the following information: ${prompt}`,
          temperature: temp 
        },
        markdown: prompt,
        metadata: {
          ...metadata,
          functionId: metadata.functionId ? (metadata.functionId + "/generateSchemaFromPrompt_F0") : "generateSchemaFromPrompt_F0",
        },
      });

      return extract;

    } catch (error) {
      lastError = error as Error;
      logger.warn(`Failed attempt with temperature ${temp}: ${error.message}`);
      continue;
    }
  }

  // If we get here, all attempts failed
  throw new Error(
    `Failed to generate schema after all attempts. Last error: ${lastError?.message}`,
  );
}<|MERGE_RESOLUTION|>--- conflicted
+++ resolved
@@ -395,36 +395,6 @@
   }
 }
 
-<<<<<<< HEAD
-=======
-export async function performLLMExtract(
-  meta: Meta,
-  document: Document,
-): Promise<Document> {
-  if (meta.options.formats.includes("extract")) {
-    meta.internalOptions.abort?.throwIfAborted();
-    const { extract, warning } = await generateCompletions_F0({
-      logger: meta.logger.child({
-        method: "performLLMExtract/generateCompletions",
-      }),
-      options: meta.options.extract!,
-      markdown: document.markdown,
-      previousWarning: document.warning,
-      metadata: { teamId: meta.internalOptions.teamId, functionId: "performLLMExtract", scrapeId: meta.id },
-    });
-
-    if (meta.options.formats.includes("json")) {
-      document.json = extract;
-    } else {
-      document.extract = extract;
-    }
-    document.warning = warning;
-  }
-
-  return document;
-}
-
->>>>>>> 2b3b871f
 export function removeDefaultProperty_F0(schema: any): any {
   if (typeof schema !== "object" || schema === null) return schema;
 
